--- conflicted
+++ resolved
@@ -218,16 +218,4 @@
 }
 
 #[cfg(test)]
-<<<<<<< HEAD
-mod fdrn_tests;
-=======
-mod fdrn_tests {
-    use super::*;
-
-    #[test]
-    fn sqrt_2() {
-        assert_eq!(f64::from(FDRNumber::SQRT_2), std::f64::consts::SQRT_2);
-        assert_eq!(f64::from(UFDRNumber::SQRT_2), std::f64::consts::SQRT_2);
-    }
-}
->>>>>>> d952e0f4
+mod fdrn_tests;